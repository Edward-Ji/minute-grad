--- conflicted
+++ resolved
@@ -208,11 +208,6 @@
         sum_exp = np.sum(exp_logits, axis=1, keepdims=True)
         probs = exp_logits / sum_exp
 
-<<<<<<< HEAD
-        # THIS SECTION IS CROSS-ENTROPY LOSS
-        error = -np.log(probs[np.arange(n_sample), labels.val] + self.epsilon)
-        out = Tensor(np.mean(error), logits.requires_grad)
-=======
         # Create one-hot encoding for labels.
         one_hot = np.zeros_like(probs)
         one_hot[np.arange(n_sample), labels.val] = 1
@@ -230,7 +225,6 @@
         losses = -np.sum(smooth_labels * np.log(probs + self.epsilon), axis=1)
         loss_value = np.mean(losses)
         out = Tensor(loss_value, logits.requires_grad)
->>>>>>> 070e9853
 
         def _backward():
             if logits.requires_grad:
